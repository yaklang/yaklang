package mustpass

import (
	"context"
	"embed"
	"fmt"
	"github.com/yaklang/yaklang/common/consts"
	"github.com/yaklang/yaklang/common/vulinbox"
	"github.com/yaklang/yaklang/common/yak"
	"sort"
	"strings"
	"testing"
)

var (
	files = make(map[string]string)
)

//go:embed files/*
var testFiles embed.FS

var vulinboxAddr string

func init() {
	dirs, err := testFiles.ReadDir("files")
	if err != nil {
		panic(err)
	}
	for _, i := range dirs {
		if !strings.HasSuffix(i.Name(), ".yak") {
			continue
		}
		// https://github.com/golang/go/issues/45230
		raw, err := testFiles.ReadFile(fmt.Sprintf("files/%s", i.Name()))
		if err != nil {
			panic(err)
		}
		files[i.Name()] = string(raw)
	}
	consts.GetGormProfileDatabase()
	consts.GetGormProjectDatabase()
	yak.NewScriptEngine(1)

	vulinboxAddr, err = vulinbox.NewVulinServer(context.Background())
	if err != nil {
		panic("VULINBOX START ERROR")
	}
}

func TestMustPassDebug(t *testing.T) {
<<<<<<< HEAD
	var debugName = "brute.yak"
=======
	var debugName = "mixcaller.yak"
>>>>>>> a2f3dc03
	var debugCases [][]string
	for k, v := range files {
		if k == debugName {
			debugCases = append(debugCases, []string{k, v})
		}
	}

	sort.SliceStable(debugCases, func(i, j int) bool {
		return debugCases[i][0] < debugCases[j][0]
	})

	if vulinboxAddr == "" {
		panic("VULINBOX START ERROR")
	}

	totalTest := t
	for _, i := range debugCases {
		t.Run(i[0], func(t *testing.T) {
			_, err := yak.NewScriptEngine(1).ExecuteEx(i[1], map[string]any{
				"VULINBOX": vulinboxAddr,
			})
			if err != nil {
				t.Fatalf("[%v] error: %v", i[0], err)
				totalTest.FailNow()
			}
		})
	}
}

func TestMustPass(t *testing.T) {
	var debugName = "nuclei_scan.yak"
	var debugCases [][]string
	var cases [][]string
	for k, v := range files {
		if k == debugName {
			debugCases = append(debugCases, []string{k, v})
		} else {
			cases = append(cases, []string{k, v})
		}
	}

	sort.SliceStable(debugCases, func(i, j int) bool {
		return debugCases[i][0] < debugCases[j][0]
	})
	sort.SliceStable(cases, func(i, j int) bool {
		return cases[i][0] < cases[j][0]
	})

	if vulinboxAddr == "" {
		panic("VULINBOX START ERROR")
	}

	totalTest := t
	for _, i := range debugCases {
		t.Run(i[0], func(t *testing.T) {
			_, err := yak.NewScriptEngine(1).ExecuteEx(i[1], map[string]any{
				"VULINBOX": vulinboxAddr,
			})
			if err != nil {
				t.Fatalf("[%v] error: %v", i[0], err)
				totalTest.FailNow()
			}
		})
	}

	for _, i := range cases {
		t.Run(i[0], func(t *testing.T) {
			_, err := yak.NewScriptEngine(1).ExecuteEx(i[1], map[string]any{
				"VULINBOX": vulinboxAddr,
			})
			if err != nil {
				t.Fatalf("[%v] error: %v", i[0], err)
			}
		})
	}
}<|MERGE_RESOLUTION|>--- conflicted
+++ resolved
@@ -48,11 +48,7 @@
 }
 
 func TestMustPassDebug(t *testing.T) {
-<<<<<<< HEAD
-	var debugName = "brute.yak"
-=======
 	var debugName = "mixcaller.yak"
->>>>>>> a2f3dc03
 	var debugCases [][]string
 	for k, v := range files {
 		if k == debugName {
