package utils

import (
	"encoding/json"
<<<<<<< HEAD
	"github.com/davecgh/go-spew/spew"
=======
	"fmt"
>>>>>>> d95fa839
	"github.com/yaklang/yaklang/common/log"
	"reflect"
)

func MapGetStringOr(m map[string]interface{}, key string, value string) string {
	if m == nil {
		return value
	}

	r, ok := m[key]
	if ok {
		v, typeOk := r.(string)
		if typeOk {
			return v
		}
	}
	return value
}

func MapGetStringOr2(m map[string]string, key string, value string) string {
	if m == nil {
		return value
	}

	r, ok := m[key]
	if ok {
		return r
	}
	return value
}

func MapStringGetOr(m map[string]string, key string, value string) string {
	if m == nil {
		return value
	}

	r, ok := m[key]
	if ok {
		return r
	}

	return value
}

func MapStringGet(m map[string]string, key string) string {
	return MapStringGetOr(m, key, "")
}

func MapGetRaw(m map[string]interface{}, key string) interface{} {
	return MapGetRawOr(m, key, nil)
}

func MapGetFirstRaw(m map[string]interface{}, key ...string) interface{} {
	if len(key) <= 0 {
		return nil
	}

	for _, i := range key {
		result := MapGetRawOr(m, i, nil)
		if result != nil {
			return result
		}

		// If not, try to find the key with "request_%d" format
		for j := 1; j <= 20; j++ {
			reqKey := fmt.Sprintf("%s_%d", i, j)
			result := MapGetRawOr(m, reqKey, nil)
			if result != nil {
				return result
			}
		}
	}
	return nil
}

func MapGetRawOr(m map[string]interface{}, key string, value interface{}) interface{} {
	if m == nil {
		return value
	}

	r, ok := m[key]
	if ok {
		return r
	} else {
		return value
	}
}

func MapGetString(m map[string]interface{}, key string) string {
	return MapGetStringOr(m, key, "")
}

func InterfaceToMapInterface(i interface{}) map[string]interface{} {
	raw, _ := InterfaceToMapInterfaceE(i)
	return raw
}

func InterfaceToMapInterfaceE(i interface{}) (map[string]interface{}, error) {
	result := make(map[string]interface{})
	if i == nil {
		return result, Error("empty")
	}
	switch ret := i.(type) {
	case map[string]interface{}:
		return ret, nil
	case map[string]string:
		for k, v := range ret {
			result[k] = v
		}
		return result, nil
	case map[interface{}]interface{}:
		result := make(map[string]interface{})
		for k, v := range ret {
			result[InterfaceToString(k)] = v
		}
		return result, nil
	default:
		if reflect.TypeOf(i).Kind() == reflect.Map {
			v := reflect.ValueOf(i)
			for _, k := range v.MapKeys() {
				result[InterfaceToString(k.Interface())] = v.MapIndex(k).Interface()
			}
			return result, nil
		} else {
			result["__[yaklang-raw]__"] = i
			log.Debugf("InterfaceToRawMap error: %v", i)
			return result, Errorf("interfaceToRawMap error, got: %v", spew.Sdump(i))
		}
	}
}

func MapGetString2(m map[string]string, key string) string {
	return MapGetStringOr2(m, key, "")
}

func MapGetMapRaw(m map[string]interface{}, key string) map[string]interface{} {
	return MapGetMapRawOr(m, key, make(map[string]interface{}))
}

func MapGetMapRawOr(m map[string]interface{}, key string, value map[string]interface{}) map[string]interface{} {
	if m == nil {
		return value
	}

	r, ok := m[key]
	if ok {
		data, typeOk := r.(map[string]interface{})
		if typeOk {
			return data
		}
	}
	return value
}

func MapGetIntOr(m map[string]interface{}, key string, value int) int {
	if m == nil {
		return value
	}

	r, ok := m[key]
	if ok {
		v, typeOk := r.(int)
		if typeOk {
			return v
		}
	}
	return value
}

func MapGetInt(m map[string]interface{}, key string) int {
	return MapGetIntOr(m, key, 0)
}

func MapGetFloat64Or(m map[string]interface{}, key string, value float64) float64 {
	if m == nil {
		return value
	}

	r, ok := m[key]
	if ok {
		v, typeOk := r.(float64)
		if typeOk {
			return v
		}
	}
	return value
}

func MapGetFloat64(m map[string]interface{}, key string) float64 {
	return MapGetFloat64Or(m, key, 0)
}

func MapGetFloat32Or(m map[string]interface{}, key string, value float32) float32 {
	if m == nil {
		return value
	}

	r, ok := m[key]
	if ok {
		v, typeOk := r.(float32)
		if typeOk {
			return v
		}
	}
	return value
}

func MapGetFloat32(m map[string]interface{}, key string) float32 {
	return MapGetFloat32Or(m, key, 0)
}

func MapGetBoolOr(m map[string]interface{}, key string, value bool) bool {
	if m == nil {
		return value
	}

	r, ok := m[key]
	if ok {
		v, typeOk := r.(bool)
		if typeOk {
			return v
		}
	}
	return value
}

func MapGetBool(m map[string]interface{}, key string) bool {
	return MapGetBoolOr(m, key, false)
}

func MapGetInt64Or(m map[string]interface{}, key string, value int64) int64 {
	if m == nil {
		return value
	}

	r, ok := m[key]
	if ok {
		v, typeOk := r.(int64)
		if typeOk {
			return v
		}
	}
	return value
}

func MapGetInt64(m map[string]interface{}, key string) int64 {
	return MapGetInt64Or(m, key, 0)
}

func InterfaceToGeneralMap(params interface{}) (finalResult map[string]interface{}) {
	defer func() {
		if err := recover(); err != nil {
			log.Errorf("handle ptr/struct to map failed: %s", err)
			finalResult = map[string]interface{}{
				"__FALLBACK__": params,
			}
		}
	}()

	var p = map[string]interface{}{}
	setField := func(r reflect.Type, v reflect.Value, i int) {
		defer func() {
			if err := recover(); err != nil {
				key := r.Field(i)
				p[key.Name] = v.FieldByName(key.Name).Interface()
			}
		}()
	}
	pType := reflect.TypeOf(params)
	switch pType.Kind() {
	case reflect.Ptr:
		mapValue := reflect.ValueOf(params)
		res := mapValue.Elem()
		pType = reflect.TypeOf(res.Interface())
		for i := 0; i < res.NumField(); i++ {
			setField(pType, res, i)
		}
	case reflect.Struct:
		res := reflect.ValueOf(params)
		for i := 0; i < res.NumField(); i++ {
			setField(pType, res, i)
		}
	case reflect.Map:
		mapValue := reflect.ValueOf(params)
		for _, k := range mapValue.MapKeys() {
			valueRaw := mapValue.MapIndex(k)
			value := valueRaw.Interface()
			switch ret := value.(type) {
			case []byte:
				mapValue.SetMapIndex(k, reflect.ValueOf(string(ret)))
				p[k.String()] = string(ret)
			default:
				p[k.String()] = value
			}
		}
		return p
	default:
		p["__DEFAULT__"] = params
		return p
	}
	return p
}

func ToMapParams(params interface{}) (map[string]interface{}, error) {
	var p = map[string]interface{}{}
	raw, err := json.Marshal(params)
	if err != nil {
		return nil, Errorf("marshal params failed: %s", err)
	}

	err = json.Unmarshal(raw, &p)
	if err != nil {
		return nil, Errorf("unmarshal map params failed: %s", err)
	}

	return p, nil
}

func MergeStringMap(ms ...map[string]string) map[string]string {
	res := map[string]string{}
	for _, m := range ms {
		for k, v := range m {
			res[k] = v
		}
	}
	return res
}<|MERGE_RESOLUTION|>--- conflicted
+++ resolved
@@ -2,11 +2,8 @@
 
 import (
 	"encoding/json"
-<<<<<<< HEAD
 	"github.com/davecgh/go-spew/spew"
-=======
 	"fmt"
->>>>>>> d95fa839
 	"github.com/yaklang/yaklang/common/log"
 	"reflect"
 )
