package utils

import (
	"encoding/json"
<<<<<<< HEAD
	"github.com/davecgh/go-spew/spew"
=======
	"fmt"
>>>>>>> f49ee093
	"github.com/yaklang/yaklang/common/log"
	"reflect"
)

func MapGetStringOr(m map[string]interface{}, key string, value string) string {
	if m == nil {
		return value
	}

	r, ok := m[key]
	if ok {
		v, typeOk := r.(string)
		if typeOk {
			return v
		}
	}
	return value
}

func MapGetStringOr2(m map[string]string, key string, value string) string {
	if m == nil {
		return value
	}

	r, ok := m[key]
	if ok {
		return r
	}
	return value
}

func MapStringGetOr(m map[string]string, key string, value string) string {
	if m == nil {
		return value
	}

	r, ok := m[key]
	if ok {
		return r
	}

	return value
}

func MapStringGet(m map[string]string, key string) string {
	return MapStringGetOr(m, key, "")
}

func MapGetRaw(m map[string]interface{}, key string) interface{} {
	return MapGetRawOr(m, key, nil)
}

func MapGetFirstRaw(m map[string]interface{}, key ...string) interface{} {
	if len(key) <= 0 {
		return nil
	}

	for _, i := range key {
		result := MapGetRawOr(m, i, nil)
		if result != nil {
			return result
		}

		// If not, try to find the key with "request_%d" format
		for j := 1; j <= 20; j++ {
			reqKey := fmt.Sprintf("%s_%d", i, j)
			result := MapGetRawOr(m, reqKey, nil)
			if result != nil {
				return result
			}
		}
	}
	return nil
}

func MapGetRawOr(m map[string]interface{}, key string, value interface{}) interface{} {
	if m == nil {
		return value
	}

	r, ok := m[key]
	if ok {
		return r
	} else {
		return value
	}
}

func MapGetString(m map[string]interface{}, key string) string {
	return MapGetStringOr(m, key, "")
}

func InterfaceToMapInterface(i interface{}) map[string]interface{} {
	raw, _ := InterfaceToMapInterfaceE(i)
	return raw
}

func InterfaceToMapInterfaceE(i interface{}) (map[string]interface{}, error) {
	result := make(map[string]interface{})
	if i == nil {
		return result, Error("empty")
	}
	switch ret := i.(type) {
	case map[string]interface{}:
		return ret, nil
	case map[string]string:
		for k, v := range ret {
			result[k] = v
		}
		return result, nil
	case map[interface{}]interface{}:
		result := make(map[string]interface{})
		for k, v := range ret {
			result[InterfaceToString(k)] = v
		}
		return result, nil
	default:
		if reflect.TypeOf(i).Kind() == reflect.Map {
			v := reflect.ValueOf(i)
			for _, k := range v.MapKeys() {
				result[InterfaceToString(k.Interface())] = v.MapIndex(k).Interface()
			}
			return result, nil
		} else {
			result["__[yaklang-raw]__"] = i
			log.Debugf("InterfaceToRawMap error: %v", i)
			return result, Errorf("interfaceToRawMap error, got: %v", spew.Sdump(i))
		}
	}
}

func MapGetString2(m map[string]string, key string) string {
	return MapGetStringOr2(m, key, "")
}

func MapGetMapRaw(m map[string]interface{}, key string) map[string]interface{} {
	return MapGetMapRawOr(m, key, make(map[string]interface{}))
}

func MapGetMapRawOr(m map[string]interface{}, key string, value map[string]interface{}) map[string]interface{} {
	if m == nil {
		return value
	}

	r, ok := m[key]
	if ok {
		data, typeOk := r.(map[string]interface{})
		if typeOk {
			return data
		}
	}
	return value
}

func MapGetIntOr(m map[string]interface{}, key string, value int) int {
	if m == nil {
		return value
	}

	r, ok := m[key]
	if ok {
		v, typeOk := r.(int)
		if typeOk {
			return v
		}
	}
	return value
}

func MapGetInt(m map[string]interface{}, key string) int {
	return MapGetIntOr(m, key, 0)
}

func MapGetFloat64Or(m map[string]interface{}, key string, value float64) float64 {
	if m == nil {
		return value
	}

	r, ok := m[key]
	if ok {
		v, typeOk := r.(float64)
		if typeOk {
			return v
		}
	}
	return value
}

func MapGetFloat64(m map[string]interface{}, key string) float64 {
	return MapGetFloat64Or(m, key, 0)
}

func MapGetFloat32Or(m map[string]interface{}, key string, value float32) float32 {
	if m == nil {
		return value
	}

	r, ok := m[key]
	if ok {
		v, typeOk := r.(float32)
		if typeOk {
			return v
		}
	}
	return value
}

func MapGetFloat32(m map[string]interface{}, key string) float32 {
	return MapGetFloat32Or(m, key, 0)
}

func MapGetBoolOr(m map[string]interface{}, key string, value bool) bool {
	if m == nil {
		return value
	}

	r, ok := m[key]
	if ok {
		v, typeOk := r.(bool)
		if typeOk {
			return v
		}
	}
	return value
}

func MapGetBool(m map[string]interface{}, key string) bool {
	return MapGetBoolOr(m, key, false)
}

func MapGetInt64Or(m map[string]interface{}, key string, value int64) int64 {
	if m == nil {
		return value
	}

	r, ok := m[key]
	if ok {
		v, typeOk := r.(int64)
		if typeOk {
			return v
		}
	}
	return value
}

func MapGetInt64(m map[string]interface{}, key string) int64 {
	return MapGetInt64Or(m, key, 0)
}

func InterfaceToGeneralMap(params interface{}) (finalResult map[string]interface{}) {
	defer func() {
		if err := recover(); err != nil {
			log.Errorf("handle ptr/struct to map failed: %s", err)
			finalResult = map[string]interface{}{
				"__FALLBACK__": params,
			}
		}
	}()

	var p = map[string]interface{}{}
	setField := func(r reflect.Type, v reflect.Value, i int) {
		defer func() {
			if err := recover(); err != nil {
				key := r.Field(i)
				p[key.Name] = v.FieldByName(key.Name).Interface()
			}
		}()
	}
	pType := reflect.TypeOf(params)
	switch pType.Kind() {
	case reflect.Ptr:
		mapValue := reflect.ValueOf(params)
		res := mapValue.Elem()
		pType = reflect.TypeOf(res.Interface())
		for i := 0; i < res.NumField(); i++ {
			setField(pType, res, i)
		}
	case reflect.Struct:
		res := reflect.ValueOf(params)
		for i := 0; i < res.NumField(); i++ {
			setField(pType, res, i)
		}
	case reflect.Map:
		mapValue := reflect.ValueOf(params)
		for _, k := range mapValue.MapKeys() {
			valueRaw := mapValue.MapIndex(k)
			value := valueRaw.Interface()
			switch ret := value.(type) {
			case []byte:
				mapValue.SetMapIndex(k, reflect.ValueOf(string(ret)))
				p[k.String()] = string(ret)
			default:
				p[k.String()] = value
			}
		}
		return p
	default:
		p["__DEFAULT__"] = params
		return p
	}
	return p
}

func ToMapParams(params interface{}) (map[string]interface{}, error) {
	var p = map[string]interface{}{}
	raw, err := json.Marshal(params)
	if err != nil {
		return nil, Errorf("marshal params failed: %s", err)
	}

	err = json.Unmarshal(raw, &p)
	if err != nil {
		return nil, Errorf("unmarshal map params failed: %s", err)
	}

	return p, nil
}

func MergeStringMap(ms ...map[string]string) map[string]string {
	res := map[string]string{}
	for _, m := range ms {
		for k, v := range m {
			res[k] = v
		}
	}
	return res
}<|MERGE_RESOLUTION|>--- conflicted
+++ resolved
@@ -2,11 +2,8 @@
 
 import (
 	"encoding/json"
-<<<<<<< HEAD
 	"github.com/davecgh/go-spew/spew"
-=======
 	"fmt"
->>>>>>> f49ee093
 	"github.com/yaklang/yaklang/common/log"
 	"reflect"
 )
