--- conflicted
+++ resolved
@@ -46,7 +46,6 @@
                     <li class="list-group-item"><a target="_blank"
                                                    href="/user/by-id-safe?id=1">不存在SQL注入的情况（数字严格校验）</a>
                     </li>
-<<<<<<< HEAD
                     <li class="list-group-item"><a target="_blank" href="/user/id?id=1">ID 为数字型的简单边界 SQL 注入</a></li>
                     <li class="list-group-item"><a target="_blank" href="/user/id-json?id=%7B%22uid%22%3A1%2C%22id%22%3A%221%22%7D">GET
                         参数是 JSON，JSON中字段存在SQL注入</a></li>
@@ -55,14 +54,6 @@
                     <li class="list-group-item"><a target="_blank" href="/user/id-error?id=1">ID 为数字型的简单边界 SQL报错检测</a>
                     </li>
                     <li class="list-group-item"><a target="_blank" href="/user/cookie-id">Cookie-ID SQL注入</a>
-=======
-                    <li class="list-group-item"><a target="_blank" href="/user/id?id=1">ID 为数字型的简单边界 SQL
-                        注入</a></li>
-                    <li class="list-group-item"><a target="_blank"
-                                                   href="/user/id-json?id=%7B%22uid%22%3A1%2C%22id%22%3A%221%22%7D">GET
-                        参数是 JSON，JSON 中字段 SQL 注入</a></li>
-                    <li class="list-group-item"><a target="_blank" href="/user/id-b64-json?id=eyJ1aWQiOjEsImlkIjoiMSJ9">GET参数是被编码的JSON，JSON中存在注入</a>
->>>>>>> 8466517e
                     </li>
                     <li class="list-group-item"><a target="_blank" href="/user/name?name=admin">字符串为注入点的 SQL
                         注入</a></li>
