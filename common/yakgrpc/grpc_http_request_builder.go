--- conflicted
+++ resolved
@@ -159,25 +159,9 @@
 		return utils.Error("unsupported plugin type: " + req.GetPluginType())
 	}
 
-<<<<<<< HEAD
-	var feedbackClient = yaklib.NewVirtualYakitClient(func(i interface{}) error {
-		switch ret := i.(type) {
-		case *ypb.ExecResult:
-			stream.Send(ret)
-		case *yaklib.YakitLog:
-			stream.Send(yaklib.NewYakitLogExecResult(ret.Level, ret.Data))
-		default:
-			spew.Dump(i)
-		}
-		return nil
-	})
-	engine := yak.NewScriptEngine(10)
-	engine
-=======
 	var feedbackClient = yaklib.NewVirtualYakitClientWithExecResult(stream.Send)
 	engine := yak.NewYakitVirtualClientScriptEngine(feedbackClient)
 
->>>>>>> a43294f0
 	log.Infof("engine.ExecuteExWithContext(stream.Context(), debugScript ... \n")
 	subEngine, err := engine.ExecuteExWithContext(stream.Context(), debugScript, map[string]any{
 		"REQUESTS":    reqs,
