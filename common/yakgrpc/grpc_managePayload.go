package yakgrpc

import (
	"bufio"
	"bytes"
	"context"
	"github.com/yaklang/yaklang/common/cybertunnel/ctxio"
	"github.com/yaklang/yaklang/common/log"
	"github.com/yaklang/yaklang/common/utils"
	"github.com/yaklang/yaklang/common/utils/bizhelper"
	"github.com/yaklang/yaklang/common/yakgrpc/yakit"
	"github.com/yaklang/yaklang/common/yakgrpc/ypb"
	"os"
	"strconv"
	"strings"
	"time"
)

func TrimWhitespaceExceptSpace(r rune) bool {
<<<<<<< HEAD
	switch r {
	case '\t', '\n', '\v', '\f', '\r', 0x85, 0xA0:
		return true
=======
	if uint32(r) <= '\u00FF' {
		switch r {
		case '\t', '\n', '\v', '\f', '\r', 0x85, 0xA0:
			return true
		}
		return false
>>>>>>> 886ffb1c
	}
	return false
}

func (s *Server) QueryPayload(ctx context.Context, req *ypb.QueryPayloadRequest) (*ypb.QueryPayloadResponse, error) {
	p, d, err := yakit.QueryPayload(s.GetProfileDatabase(), req)
	if err != nil {
		return nil, err
	}

	var items []*ypb.Payload
	for _, r := range d {
		payloadContent, err := strconv.Unquote(r.Content)
		if err != nil {
			items = append(items, &ypb.Payload{
				Id:           int64(r.ID),
				Group:        r.Group,
				ContentBytes: []byte(r.Content),
				Content:      r.Content,
			})
			continue
		}
		items = append(items, &ypb.Payload{
			Id:           int64(r.ID),
			Group:        r.Group,
			ContentBytes: []byte(payloadContent),
			Content:      utils.EscapeInvalidUTF8Byte([]byte(payloadContent)),
		})
	}

	return &ypb.QueryPayloadResponse{
		Pagination: req.Pagination,
		Total:      int64(p.TotalRecord),
		Data:       items,
	}, nil
}

func (s *Server) DeletePayloadByGroup(ctx context.Context, req *ypb.DeletePayloadByGroupRequest) (*ypb.Empty, error) {
	if db := s.GetProfileDatabase().Model(&yakit.Payload{}).Where("`group` = ?", req.Group).Unscoped().Delete(&yakit.Payload{}); db.Error != nil {
		return nil, utils.Errorf("delete failed: %s", db.Error)
	}
	return &ypb.Empty{}, nil
}

func (s *Server) DeletePayload(ctx context.Context, req *ypb.DeletePayloadRequest) (*ypb.Empty, error) {
	if req.GetId() > 0 {
		if db := s.GetProfileDatabase().Model(&yakit.Payload{}).Where("id = ?", req.GetId()).Unscoped().Delete(&yakit.Payload{}); db.Error != nil {
			return nil, utils.Errorf("delete single line failed: %s", db.Error)
		}
	}

	if len(req.GetIds()) > 0 {
		if db := bizhelper.ExactQueryInt64ArrayOr(s.GetProfileDatabase(), "id", req.GetIds()).Unscoped().Delete(&yakit.Payload{}); db.Error != nil {
			return nil, utils.Errorf("delete mutli id failed: %s", db.Error)
		}
	}

	return &ypb.Empty{}, nil
}

func (s *Server) SavePayloadStream(req *ypb.SavePayloadRequest, stream ypb.Yak_SavePayloadStreamServer) error {
	ctx, cancel := context.WithCancel(stream.Context())
	defer cancel()

	group := req.GetGroup()
	if group == "" {
		return utils.Errorf("group is empty")
	}

	var size int64
	var total int64
	start := time.Now()
	feedback := func() {
		if total <= 0 {
			total += 1
		}
		d := time.Now().Sub(start)
		stream.Send(&ypb.SavePayloadProgress{
			Progress:            float64(size) / float64(total),
			HandledBytes:        size,
			HandledBytesVerbose: utils.ByteSize(uint64(size)),
			TotalBytes:          total,
			TotalBytesVerbose:   utils.ByteSize(uint64(total)),
			CostDuration:        d.Seconds(),
			CostDurationVerbose: d.String(),
		})
	}
	go func() {
		feedback()
		defer func() {
			d := time.Now().Sub(start)
			stream.Send(&ypb.SavePayloadProgress{
				Progress:            1,
				HandledBytes:        total,
				HandledBytesVerbose: utils.ByteSize(uint64(total)),
				TotalBytes:          total,
				TotalBytesVerbose:   utils.ByteSize(uint64(total)),
				CostDuration:        d.Seconds(),
				CostDurationVerbose: d.String(),
			})
		}()
		for {
			select {
			case <-ctx.Done():
				return
			default:
				time.Sleep(time.Second)
				feedback()
			}

		}
	}()
	handleFile := func(f string) error {
		if state, err := os.Stat(f); err != nil {
			return err
		} else {
			total += state.Size()
		}
		fp, err := os.Open(f)
		if err != nil {
			return err
		}
		defer fp.Close()

		scanner := bufio.NewScanner(ctxio.NewReader(ctx, fp))
		scanner.Split(bufio.ScanLines)

		isCSV := strings.HasSuffix(f, ".csv")
		if isCSV {
			for scanner.Scan() {
				size += int64(len(scanner.Bytes()))
				for _, p := range utils.PrettifyListFromStringSplited(scanner.Text(), ",") {
					if p == "" {
						continue
					}
					payload := &yakit.Payload{
						Group:   group,
						Content: strconv.Quote(strings.TrimRightFunc(p, TrimWhitespaceExceptSpace)),
					}
					payload.Hash = payload.CalcHash()
					err := yakit.CreateOrUpdatePayload(s.GetProfileDatabase(), payload.Hash, payload)
					if err != nil {
						log.Errorf("create or update payload error: %s", err.Error())
						continue
					}
				}
			}
		} else {
			for scanner.Scan() {
				size += int64(len(scanner.Bytes()))
				payload := &yakit.Payload{
					Group:   group,
					Content: strconv.Quote(strings.TrimRightFunc(scanner.Text(), TrimWhitespaceExceptSpace)),
				}
				payload.Hash = payload.CalcHash()
				err := yakit.CreateOrUpdatePayload(s.GetProfileDatabase(), payload.Hash, payload)
				if err != nil {
					log.Errorf("create or update payload error: %s", err.Error())
					continue
				}
			}
		}
		return nil
	}

	if req.IsFile {
		for _, f := range req.FileName {
			err := handleFile(f)
			if err != nil {
				return err
			}
		}
		return nil
	}

	lineScanner := bufio.NewScanner(ctxio.NewReader(ctx, bytes.NewBufferString(req.GetContent())))
	total += int64(len(req.GetContent()))
	lineScanner.Split(bufio.ScanLines)

	for lineScanner.Scan() {
		size += int64(len(lineScanner.Bytes()))
		payload := &yakit.Payload{
			Group:   group,
			Content: strconv.Quote(strings.TrimRightFunc(lineScanner.Text(), TrimWhitespaceExceptSpace)),
		}
		payload.Hash = payload.CalcHash()
		err := yakit.CreateOrUpdatePayload(s.GetProfileDatabase(), payload.Hash, payload)
		if err != nil {
			log.Errorf("create or update payload error: %s", err.Error())
			continue
		}
	}
	return nil
}

func (s *Server) SavePayload(ctx context.Context, req *ypb.SavePayloadRequest) (*ypb.Empty, error) {
	group := req.GetGroup()
	if group == "" {
		return nil, utils.Errorf("group is empty")
	}

	if req.IsFile {
		for _, f := range req.FileName {
			fp, err := os.Open(f)
			if err != nil {
				continue
			}
			scanner := bufio.NewScanner(fp)
			scanner.Split(bufio.ScanLines)

			for scanner.Scan() {
				if strings.HasSuffix(f, ".csv") {
					for _, p := range utils.PrettifyListFromStringSplited(scanner.Text(), ",") {
						if p == "" {
							continue
						}
						payload := &yakit.Payload{
							Group:   group,
							Content: strconv.Quote(strings.TrimRightFunc(p, TrimWhitespaceExceptSpace)),
						}
						payload.Hash = payload.CalcHash()
						err := yakit.CreateOrUpdatePayload(s.GetProfileDatabase(), payload.Hash, payload)
						if err != nil {
							log.Errorf("create or update payload error: %s", err.Error())
							continue
						}
					}
				} else {
					payload := &yakit.Payload{
						Group:   group,
						Content: strconv.Quote(strings.TrimRightFunc(scanner.Text(), TrimWhitespaceExceptSpace)),
					}
					payload.Hash = payload.CalcHash()
					err := yakit.CreateOrUpdatePayload(s.GetProfileDatabase(), payload.Hash, payload)
					if err != nil {
						log.Errorf("create or update payload error: %s", err.Error())
						continue
					}
				}

			}
		}
		return &ypb.Empty{}, nil
	}

	lineScanner := bufio.NewScanner(bytes.NewBufferString(req.GetContent()))
	lineScanner.Split(bufio.ScanLines)

	for lineScanner.Scan() {
		payload := &yakit.Payload{
			Group:   group,
			Content: strconv.Quote(strings.TrimRightFunc(lineScanner.Text(), TrimWhitespaceExceptSpace)),
		}
		payload.Hash = payload.CalcHash()
		err := yakit.CreateOrUpdatePayload(s.GetProfileDatabase(), payload.Hash, payload)
		if err != nil {
			log.Errorf("create or update payload error: %s", err.Error())
			continue
		}
	}

	return &ypb.Empty{}, nil
}

func (s *Server) GetAllPayloadGroup(ctx context.Context, _ *ypb.Empty) (*ypb.GetAllPayloadGroupResponse, error) {
	var res []struct {
		Group string
	}
	if db := s.GetProfileDatabase().Raw(`select distinct(payloads."group") from payloads;`).Scan(&res); db.Error != nil {
		return nil, db.Error
	}

	var results []string
	for _, r := range res {
		results = append(results, r.Group)
	}
	return &ypb.GetAllPayloadGroupResponse{Groups: results}, nil
}

func (s *Server) UpdatePayload(ctx context.Context, req *ypb.UpdatePayloadRequest) (*ypb.Empty, error) {
	if req.GetGroup() == "" || req.GetOldGroup() == "" {
		return nil, utils.Errorf("group is empty")
	}
	err := yakit.UpdatePayload(s.GetProfileDatabase(), req)
	if err != nil {
		log.Errorf("update payload error: %s", err.Error())
		return nil, utils.Errorf("update failed: %v", err.Error())
	}
	return &ypb.Empty{}, nil
}

func (s *Server) GetAllPayload(ctx context.Context, req *ypb.GetAllPayloadRequest) (*ypb.GetAllPayloadResponse, error) {
	if req.GetGroup() == "" {
		return nil, utils.Errorf("group is empty")
	}
	db := bizhelper.ExactQueryString(s.GetProfileDatabase(), "`group`", req.GetGroup())
	var payloads []*ypb.Payload
	gen := yakit.YieldPayloads(db, context.Background())

	for p := range gen {
		raw, err := strconv.Unquote(p.Content)
		if err != nil {
			payloads = append(payloads, &ypb.Payload{
				Content: p.Content,
			})

			continue
		}
		payloads = append(payloads, &ypb.Payload{
			Content: raw,
		})
	}

	return &ypb.GetAllPayloadResponse{
		Data: payloads,
	}, nil
}<|MERGE_RESOLUTION|>--- conflicted
+++ resolved
@@ -17,18 +17,12 @@
 )
 
 func TrimWhitespaceExceptSpace(r rune) bool {
-<<<<<<< HEAD
-	switch r {
-	case '\t', '\n', '\v', '\f', '\r', 0x85, 0xA0:
-		return true
-=======
 	if uint32(r) <= '\u00FF' {
 		switch r {
 		case '\t', '\n', '\v', '\f', '\r', 0x85, 0xA0:
 			return true
 		}
 		return false
->>>>>>> 886ffb1c
 	}
 	return false
 }
