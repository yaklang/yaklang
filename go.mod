module github.com/yaklang/yaklang

go 1.20

replace github.com/yaklang/yaklang v0.0.0 => ./

require (
	github.com/DataDog/mmh3 v0.0.0-20210722141835-012dc69a9e49
	github.com/PuerkitoBio/goquery v1.6.0
	github.com/ReneKroon/ttlcache v1.6.0
	github.com/akutz/memconn v0.1.0
	github.com/alfg/mp4 v0.0.0-20210728035756-55ea58c08aeb
	github.com/aliyun/aliyun-oss-go-sdk v2.2.7+incompatible
	github.com/andybalholm/brotli v1.0.4
	github.com/antchfx/htmlquery v1.2.5
	github.com/antchfx/xmlquery v1.3.1
	github.com/antchfx/xpath v1.2.1
	github.com/antlr/antlr4/runtime/Go/antlr/v4 v4.0.0-20220911224424-aa1f1f12a846
	github.com/apex/log v1.9.0
	github.com/asaskevich/govalidator v0.0.0-20210307081110-f21760c49a8d
	github.com/atotto/clipboard v0.1.2
	github.com/bcicen/jstream v0.0.0-20190220045926-16c1f8af81c2
	github.com/buger/jsonparser v1.1.1
	github.com/c-bata/go-prompt v0.2.3
	github.com/corpix/uarand v0.2.0
	github.com/dave/jennifer v1.4.1
	github.com/davecgh/go-spew v1.1.1
	github.com/denisbrodbeck/machineid v1.0.1
	github.com/denisenkom/go-mssqldb v0.12.3
	github.com/dgrijalva/jwt-go v3.2.0+incompatible
	github.com/dgryski/go-farm v0.0.0-20200201041132-a6ae2369ad13
	github.com/disintegration/imaging v1.6.2
	github.com/dlclark/regexp2 v1.2.0
	github.com/docker/docker v24.0.2+incompatible
	github.com/docker/go-connections v0.4.0
	github.com/fsnotify/fsnotify v1.4.9
	github.com/fxsjy/RF.go v0.0.0-20140710024358-46700521f302
	github.com/gilliek/go-opml v1.0.0
	github.com/glaslos/ssdeep v0.3.1
	github.com/go-git/go-git/v5 v5.4.2
	github.com/go-ldap/ldap v3.0.3+incompatible
	github.com/go-pg/pg/v10 v10.9.1
	github.com/go-redis/redis/v8 v8.8.2
	github.com/go-resty/resty/v2 v2.7.0
	github.com/go-rod/rod v0.108.1
	github.com/go-sql-driver/mysql v1.5.0
	github.com/gobwas/glob v0.2.3
	github.com/gobwas/httphead v0.1.0
	github.com/gocolly/colly v1.2.0
	github.com/gofrs/uuid v4.0.0+incompatible
	github.com/golang/groupcache v0.0.0-20200121045136-8c9f03a8e57e
	github.com/golang/protobuf v1.5.2
	github.com/golang/snappy v0.0.4
	github.com/google/gopacket v1.1.19
	github.com/google/gxui v0.0.0-20151028112939-f85e0a97b3a4
	github.com/google/shlex v0.0.0-20181106134648-c34317bd91bf
	github.com/google/uuid v1.3.0
	github.com/googollee/go-socket.io v1.6.1
	github.com/gorilla/mux v1.7.4
	github.com/gorilla/websocket v1.4.2
	github.com/gosnmp/gosnmp v1.35.0
	github.com/grpc-ecosystem/go-grpc-middleware v1.3.0
	github.com/h2non/filetype v1.1.3
	github.com/hashicorp/go-version v1.6.0
	github.com/hpcloud/tail v1.0.0
	github.com/huin/asn1ber v0.0.0-20120622192748-af09f62e6358
	github.com/icodeface/grdp v0.0.0-20200414055757-e0008b0b5cb2
	github.com/icodeface/tls v0.0.0-20190904083142-17aec93c60e5
	github.com/itchyny/gojq v0.12.8
	github.com/jinzhu/copier v0.0.0-20190625015134-976e0346caa8
	github.com/jinzhu/gorm v1.9.2
	github.com/jlaffaye/ftp v0.0.0-20210307004419-5d4190119067
	github.com/k0kubun/pp v3.0.1+incompatible
	github.com/kataras/golog v0.0.10
	github.com/kataras/pio v0.0.2
	github.com/kevinburke/ssh_config v0.0.0-20201106050909-4977a11b4351
	github.com/lestrrat/go-file-rotatelogs v0.0.0-20180223000712-d3151e2a480f
	github.com/lor00x/goldap v0.0.0-20180618054307-a546dffdd1a3
	github.com/lunixbochs/struc v0.0.0-20200707160740-784aaebc1d40
	github.com/mattn/go-sqlite3 v1.10.0
	github.com/mdlayher/arp v0.0.0-20191213142603-f72070a231fc
	github.com/mfonda/simhash v0.0.0-20151007195837-79f94a1100d6
	github.com/miekg/dns v1.1.50
	github.com/mitchellh/go-vnc v0.0.0-20150629162542-723ed9867aed
	github.com/mitchellh/mapstructure v1.4.1
	github.com/olekukonko/tablewriter v0.0.5
	github.com/oschwald/maxminddb-golang v1.7.0
	github.com/paulmach/go.geojson v1.4.0
	github.com/pkg/errors v0.9.1
	github.com/pkg/sftp v1.11.0
	github.com/projectdiscovery/retryabledns v1.0.13
	github.com/refraction-networking/utls v1.3.2
	github.com/rocket049/gocui v0.3.2
	github.com/saintfish/chardet v0.0.0-20120816061221-3af4cd4741ca
	github.com/satori/go.uuid v1.2.0
	github.com/segmentio/ksuid v1.0.4
	github.com/shirou/gopsutil/v3 v3.23.4
	github.com/stacktitan/smb v0.0.0-20190531122847-da9a425dceb8
	github.com/steambap/captcha v1.4.1
	github.com/streadway/amqp v0.0.0-20190827072141-edfb9018d271
	github.com/stretchr/testify v1.8.2
	github.com/tatsushid/go-fastping v0.0.0-20160109021039-d7bb493dee3e
	github.com/tevino/abool v0.0.0-20170917061928-9b9efcf221b5
	github.com/tidwall/gjson v1.14.4
	github.com/twmb/murmur3 v1.1.6
	github.com/urfave/cli v1.22.1
	github.com/valyala/bytebufferpool v1.0.0
	github.com/vjeantet/grok v1.0.0
	github.com/xiecat/wsm v0.1.3
<<<<<<< HEAD
	golang.org/x/crypto v0.1.0
	golang.org/x/net v0.2.0
=======
	golang.org/x/crypto v0.5.0
	golang.org/x/net v0.7.0
>>>>>>> 57a64d81
	golang.org/x/sys v0.7.0
	golang.org/x/text v0.7.0
	google.golang.org/grpc v1.44.0
	google.golang.org/protobuf v1.28.0
	gopkg.in/fatih/set.v0 v0.2.1
	gopkg.in/gomail.v2 v2.0.0-20160411212932-81ebce5c23df
	gopkg.in/mgo.v2 v2.0.0-20190816093944-a6b53ec6cb22
	gopkg.in/natefinch/lumberjack.v2 v2.0.0
	gopkg.in/sourcemap.v1 v1.0.5
	gopkg.in/yaml.v2 v2.4.0
	gopkg.in/yaml.v3 v3.0.1
	moul.io/http2curl v1.0.0
	rsc.io/qr v0.2.0
)

require (
	github.com/Microsoft/go-winio v0.4.16 // indirect
	github.com/Mzack9999/go-http-digest-auth-client v0.6.1-0.20220414142836-eb8883508809 // indirect
	github.com/ProtonMail/go-crypto v0.0.0-20210428141323-04723f9f07d7 // indirect
	github.com/acomagu/bufpipe v1.0.3 // indirect
	github.com/andybalholm/cascadia v1.1.0 // indirect
	github.com/aymerick/douceur v0.2.0 // indirect
	github.com/cespare/xxhash/v2 v2.1.2 // indirect
	github.com/cpuguy83/go-md2man/v2 v2.0.0-20190314233015-f79a8a8ca69d // indirect
	github.com/dgryski/go-rendezvous v0.0.0-20200823014737-9f7001d12a5f // indirect
	github.com/docker/distribution v2.7.1+incompatible // indirect
	github.com/docker/go-units v0.4.0 // indirect
	github.com/emirpasic/gods v1.12.0 // indirect
	github.com/erikstmartin/go-testdb v0.0.0-20160219214506-8d10e4a1bae5 // indirect
	github.com/fastly/go-utils v0.0.0-20180712184237-d95a45783239 // indirect
	github.com/gaukas/godicttls v0.0.3 // indirect
	github.com/go-git/gcfg v1.5.0 // indirect
	github.com/go-git/go-billy/v5 v5.3.1 // indirect
	github.com/go-gl/gl v0.0.0-20211210172815-726fda9656d6 // indirect
	github.com/go-gl/glfw/v3.3/glfw v0.0.0-20200222043503-6f7a984d4dc4 // indirect
	github.com/go-ole/go-ole v1.2.6 // indirect
	github.com/go-pg/zerochecker v0.2.0 // indirect
	github.com/gogo/protobuf v1.3.2 // indirect
	github.com/gogs/chardet v0.0.0-20211120154057-b7413eaefb8f // indirect
	github.com/golang-sql/civil v0.0.0-20190719163853-cb61b32ac6fe // indirect
	github.com/golang-sql/sqlexp v0.1.0 // indirect
	github.com/golang/freetype v0.0.0-20170609003504-e2365dfdc4a0 // indirect
	github.com/gomodule/redigo v1.8.4 // indirect
	github.com/gopherjs/gopherjs v0.0.0-20181017120253-0766667cb4d1 // indirect
	github.com/gorilla/css v1.0.0 // indirect
	github.com/goxjs/gl v0.0.0-20210104184919-e3fafc6f8f2a // indirect
	github.com/goxjs/glfw v0.0.0-20191126052801-d2efb5f20838 // indirect
	github.com/hashicorp/errwrap v1.1.0 // indirect
	github.com/hashicorp/go-multierror v1.1.1 // indirect
	github.com/imdario/mergo v0.3.12 // indirect
	github.com/itchyny/timefmt-go v0.1.3 // indirect
	github.com/jbenet/go-context v0.0.0-20150711004518-d14ea06fba99 // indirect
	github.com/jehiah/go-strftime v0.0.0-20171201141054-1d33003b3869 // indirect
	github.com/jinzhu/inflection v1.0.0 // indirect
	github.com/jinzhu/now v1.0.0 // indirect
	github.com/k0kubun/colorstring v0.0.0-20150214042306-9440f1994b88 // indirect
	github.com/kennygrant/sanitize v1.2.4 // indirect
	github.com/klauspost/compress v1.15.15 // indirect
	github.com/kr/fs v0.1.0 // indirect
	github.com/kr/pretty v0.3.0 // indirect
	github.com/lestrrat/go-envload v0.0.0-20180220120943-6ed08b54a570 // indirect
	github.com/lestrrat/go-strftime v0.0.0-20180220042222-ba3bf9c1d042 // indirect
	github.com/lib/pq v1.1.0 // indirect
	github.com/lufia/plan9stats v0.0.0-20211012122336-39d0f177ccd0 // indirect
	github.com/mattn/go-colorable v0.1.8 // indirect
	github.com/mattn/go-isatty v0.0.14 // indirect
	github.com/mattn/go-runewidth v0.0.13 // indirect
	github.com/mattn/go-tty v0.0.0-20190424173100-523744f04859 // indirect
	github.com/mdlayher/ethernet v0.0.0-20190313224307-5b5fc417d966 // indirect
	github.com/mdlayher/raw v0.0.0-20190313224157-43dbcdd7739d // indirect
	github.com/microcosm-cc/bluemonday v1.0.19 // indirect
	github.com/mitchellh/go-homedir v1.1.0 // indirect
	github.com/moby/term v0.5.0 // indirect
	github.com/morikuni/aec v1.0.0 // indirect
	github.com/nsf/termbox-go v0.0.0-20191229070316-58d4fcbce2a7 // indirect
	github.com/nxadm/tail v1.4.8 // indirect
	github.com/opencontainers/go-digest v1.0.0 // indirect
	github.com/opencontainers/image-spec v1.0.2 // indirect
	github.com/pkg/term v0.0.0-20190109203006-aa71e9d9e942 // indirect
	github.com/pmezard/go-difflib v1.0.0 // indirect
	github.com/power-devops/perfstat v0.0.0-20210106213030-5aafc221ea8c // indirect
	github.com/projectdiscovery/blackrock v0.0.0-20210415162320-b38689ae3a2e // indirect
	github.com/projectdiscovery/fileutil v0.0.0-20220705195237-01becc2a8963 // indirect
	github.com/projectdiscovery/iputil v0.0.0-20220620153941-036d511e4097 // indirect
	github.com/projectdiscovery/mapcidr v1.0.0 // indirect
	github.com/projectdiscovery/retryablehttp-go v1.0.3-0.20220506110515-811d938bd26d // indirect
	github.com/projectdiscovery/stringsutil v0.0.0-20220612082425-0037ce9f89f3 // indirect
	github.com/rivo/uniseg v0.2.0 // indirect
	github.com/rogpeppe/go-internal v1.8.0 // indirect
	github.com/russross/blackfriday/v2 v2.0.1 // indirect
	github.com/sergi/go-diff v1.1.0 // indirect
	github.com/shoenig/go-m1cpu v0.1.5 // indirect
	github.com/shurcooL/sanitized_anchor_name v1.0.0 // indirect
	github.com/tebeka/strftime v0.1.3 // indirect
	github.com/temoto/robotstxt v1.1.1 // indirect
	github.com/tidwall/match v1.1.1 // indirect
	github.com/tidwall/pretty v1.2.0 // indirect
	github.com/tklauser/go-sysconf v0.3.11 // indirect
	github.com/tklauser/numcpus v0.6.0 // indirect
	github.com/tmthrgd/go-hex v0.0.0-20190904060850-447a3041c3bc // indirect
	github.com/vmihailenco/bufpool v0.1.11 // indirect
	github.com/vmihailenco/msgpack/v5 v5.3.0 // indirect
	github.com/vmihailenco/tagparser v0.1.2 // indirect
	github.com/vmihailenco/tagparser/v2 v2.0.0 // indirect
	github.com/xanzy/ssh-agent v0.3.0 // indirect
	github.com/ysmood/goob v0.4.0 // indirect
	github.com/ysmood/gson v0.7.1 // indirect
	github.com/ysmood/leakless v0.8.0 // indirect
	github.com/yuin/charsetutil v1.0.0 // indirect
	github.com/yusufpapurcu/wmi v1.2.2 // indirect
	go.opentelemetry.io/otel v0.19.0 // indirect
	go.opentelemetry.io/otel/metric v0.19.0 // indirect
	go.opentelemetry.io/otel/trace v0.19.0 // indirect
	go.uber.org/goleak v1.1.11 // indirect
	golang.org/x/exp v0.0.0-20220722155223-a9213eeb770e // indirect
	golang.org/x/image v0.0.0-20210628002857-a66eb6448b8d // indirect
	golang.org/x/mod v0.6.0 // indirect
	golang.org/x/oauth2 v0.0.0-20220411215720-9780585627b5 // indirect
	golang.org/x/time v0.0.0-20191024005414-555d28b269f0 // indirect
	golang.org/x/tools v0.2.0 // indirect
	google.golang.org/appengine v1.6.7 // indirect
	google.golang.org/genproto v0.0.0-20210624195500-8bfb893ecb84 // indirect
	gopkg.in/alexcesaro/quotedprintable.v3 v3.0.0-20150716171945-2caba252f4dc // indirect
	gopkg.in/asn1-ber.v1 v1.0.0-20181015200546-f715ec2f112d // indirect
	gopkg.in/fsnotify.v1 v1.4.7 // indirect
	gopkg.in/tomb.v1 v1.0.0-20141024135613-dd632973f1e7 // indirect
	gopkg.in/warnings.v0 v0.1.2 // indirect
	gotest.tools/v3 v3.5.0 // indirect
	honnef.co/go/js/dom v0.0.0-20210725211120-f030747120f2 // indirect
	mellium.im/sasl v0.3.1 // indirect
)<|MERGE_RESOLUTION|>--- conflicted
+++ resolved
@@ -107,13 +107,8 @@
 	github.com/valyala/bytebufferpool v1.0.0
 	github.com/vjeantet/grok v1.0.0
 	github.com/xiecat/wsm v0.1.3
-<<<<<<< HEAD
-	golang.org/x/crypto v0.1.0
-	golang.org/x/net v0.2.0
-=======
 	golang.org/x/crypto v0.5.0
 	golang.org/x/net v0.7.0
->>>>>>> 57a64d81
 	golang.org/x/sys v0.7.0
 	golang.org/x/text v0.7.0
 	google.golang.org/grpc v1.44.0
